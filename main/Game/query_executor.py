from GameField.map import *
from jsonprocessor import *
from network.QueryProcessing.networkqueryformatter import *
from network.QueryProcessing.networkqueryparser import *

import ast

class QueryExecutor:

    @staticmethod
    def exe_attack_entity(myteam, game_map, argsf, queue_snd_queue, failed_queries, qfailed):
        args = argsf.split(":", 1) # 2 args

        actor_id = int(args[0]) # int actor_id
        target_id = int(args[1]) # int target_id

<<<<<<< HEAD
        sts = QueryExecutor.exe_verify_sync(myteam, game_map, [actor_id, target_id], queue_snd_queue, qfailed)
=======
        sts = QueryExecutor.exe_verify_sync(myteam,game_map, [actor_id, target_id], queue_snd_queue, qfailed)
>>>>>>> 2f983055

        if not(sts):
            return sts

        game_map.get_entity_by_id(actor_id).attack_entity(target_id)

        return True



    @staticmethod
    def exe_verify_sync(myteam, game_map, actors_id, queue_snd_queue, qfailed, build_action = False):

        status = True
        for aid in actors_id:
            if aid != None:
                entity = game_map.get_entity_by_id(aid)

                spawner_id = game_map.units_being_trained.get(aid, None)

                spawner = game_map.get_entity_by_id(spawner_id)
                if spawner != None:
                    spawner.spawn_instantly()

                elif entity == None :
                    status = False

                    if not(qfailed): # if this is the first time it fails we send the request
                        queue_snd_queue.append(NetworkQueryFormatter.format_create_entity_req(aid))
                elif entity.netp == None:
                    status = False 
                    if not(qfailed):
                        queue_snd_queue.append(NetworkQueryFormatter.format_create_entity_req(aid))
                elif isinstance(entity, Building) and not(build_action):
                    if entity.state == BUILDING_INPROGRESS:
                        entity.build_instantly()


        return status

    @staticmethod
    def exe_villager_build_entity(myteam, game_map, argsf, queue_snd_queue, failed_queries, qfailed):

        args = argsf.split(":", 1) # 2 args

        actor_id = int(args[0]) # int actor_id
        build_target_id = int(args[1]) # int build_target_id

<<<<<<< HEAD
        sts = QueryExecutor.exe_verify_sync(myteam, game_map, [actor_id, build_target_id], queue_snd_queue, qfailed, build_action = True)
=======
        sts = QueryExecutor.exe_verify_sync(myteam,game_map, [actor_id, build_target_id], queue_snd_queue, qfailed, build_action = True)
>>>>>>> 2f983055

        if not(sts):
            return sts

        game_map.get_entity_by_id(actor_id).build_entity(build_target_id)

        return True

    @staticmethod
    def exe_drop_to_entity(myteam, game_map, argsf, queue_snd_queue, failed_queries, qfailed):

        args = argsf.split(":", 1) # 2 args

        actor_id = int(args[0]) # int actor_id
        drop_target_id = int(args[1]) # int drop_target_id

        sts = QueryExecutor.exe_verify_sync(myteam,game_map, [actor_id, drop_target_id], queue_snd_queue, qfailed)

        if not(sts):
            return sts

        game_map.get_entity_by_id(actor_id).drop_to_entity(drop_target_id)


        return True

    @staticmethod
    def exe_collect_entity(myteam, game_map, argsf, queue_snd_queue, failed_queries, qfailed):
        args = argsf.split(":", 1) # 2 args

        actor_id = int(args[0])

        resource_target_id = int(args[1])

        sts = QueryExecutor.exe_verify_sync(myteam,game_map, [actor_id, resource_target_id], queue_snd_queue, qfailed)

        if not(sts):
            return sts

        game_map.get_entity_by_id(actor_id).collect_entity(resource_target_id)

        return True

    @staticmethod
    def exe_train_unit(myteam, game_map, argsf, queue_snd_queue, failed_queries, qfailed):
        args = argsf.split(":", 3) # 4 args

        idticket = ast.literal_eval(args[0])
        actor_id = int(args[1]) # int actor_id
        player_team = int(args[2]) # int player_team
        entity_repr = args[3] # char entity_rper

        #if idticket != None:
        game_map.id_generator.team_tickets[player_team] = idticket # update the generator

        sts = QueryExecutor.exe_verify_sync(myteam,game_map, [actor_id], queue_snd_queue, qfailed)

        if not(sts):
            return sts

        game_map.get_entity_by_id(actor_id).train_unit(game_map.get_player_by_team(player_team), entity_repr)

        return True

    @staticmethod
    def exe_player_build_entity(myteam, game_map, argsf, queue_snd_queue, failed_queries, qfailed):

        args = argsf.split(":", 4) # 5 args

        idticket = ast.literal_eval(args[0])
        player_team = int(args[1]) # int player_team
        villager_id_list = ast.literal_eval(args[2]) # int[] villager id list
        _representation = args[3] # char represenation = ""
        _entity_id = ast.literal_eval(args[4]) # entity_id = None

        #if idticket != None:
        game_map.id_generator.team_tickets[player_team] = idticket # update the generator

        sts = QueryExecutor.exe_verify_sync(myteam,game_map, [_entity_id] + villager_id_list, queue_snd_queue, qfailed, build_action = True)

        if not(sts):
            return sts

        game_map.get_player_by_team(player_team).build_entity(villager_id_list, representation = _representation, entity_id = _entity_id )

        return True

    def exe_create_entity_req(myteam, game_map, argsf, queue_snd_queue, failed_queries, qfailed):
        entity_id = int(argsf) # one arg is the id of the object to send

        entity = game_map.get_entity_by_id(entity_id)

        if entity != None:

            if entity.netp == myteam:
                entity_json = entity.to_json()


                print(f"ENTITY TO SEND:{entity_json}")


                query = NetworkQueryFormatter.format_create_entity_rep(game_map.id_generator, entity.team, entity_json)
                queue_snd_queue.append(query)

        return True

    def exe_create_entity_rep(myteam, game_map, argsf, queue_snd_queue, failed_queries, qfailed):

        args = argsf.split(":", 2)# 3 args

        idticket = ast.literal_eval(args[0])
        player_team = int(args[1])

        game_map.id_generator.team_tickets[player_team] = idticket

        json = JsonProcessor.to_json(args[2])

        cls_name = json.pop('__class__', None)
        cls = JSON_MAPPING.get(cls_name, None)

        obj = None

        if cls:
            obj = cls.load(json) # our personal load function

        exists = game_map.get_entity_by_id(obj.id)

        player = game_map.get_player_by_team(obj.team)

        if exists:

            game_map.remove_entity(obj)

        else:

            print(f"ENTITY CREATED :{obj}")

        game_map.add_entity(obj, from_json = True)

        if isinstance(obj, Unit):
                

            player.add_population()
            player.current_population += 1

        return True

    _fct_map = {
            "ae": exe_attack_entity,
            "vbe": exe_villager_build_entity,
            "dte": exe_drop_to_entity,
            "ce": exe_collect_entity,
            "tu": exe_train_unit,
            "pbe": exe_player_build_entity,
            "cerq": exe_create_entity_req,
            "cerp": exe_create_entity_rep
        }

    @staticmethod
    def handle_query(myteam, game_map, query, queue_snd_queue, failed_queries, qfailed = False):
        status = None

        queryf = NetworkQueryParser.parse_query(query)

        if queryf["headerf"] == "A": # action type queries
            fct = QueryExecutor._fct_map.get(queryf["callf"], None)

            if fct != None:
                status = fct(myteam, game_map, queryf["argsf"], queue_snd_queue, failed_queries, qfailed)


                if status:
                    if qfailed:
                        failed_queries.remove(query)
                else:
                    if not qfailed:
                        failed_queries.add(query)<|MERGE_RESOLUTION|>--- conflicted
+++ resolved
@@ -14,12 +14,7 @@
         actor_id = int(args[0]) # int actor_id
         target_id = int(args[1]) # int target_id
 
-<<<<<<< HEAD
         sts = QueryExecutor.exe_verify_sync(myteam, game_map, [actor_id, target_id], queue_snd_queue, qfailed)
-=======
-        sts = QueryExecutor.exe_verify_sync(myteam,game_map, [actor_id, target_id], queue_snd_queue, qfailed)
->>>>>>> 2f983055
-
         if not(sts):
             return sts
 
@@ -66,12 +61,7 @@
 
         actor_id = int(args[0]) # int actor_id
         build_target_id = int(args[1]) # int build_target_id
-
-<<<<<<< HEAD
         sts = QueryExecutor.exe_verify_sync(myteam, game_map, [actor_id, build_target_id], queue_snd_queue, qfailed, build_action = True)
-=======
-        sts = QueryExecutor.exe_verify_sync(myteam,game_map, [actor_id, build_target_id], queue_snd_queue, qfailed, build_action = True)
->>>>>>> 2f983055
 
         if not(sts):
             return sts
