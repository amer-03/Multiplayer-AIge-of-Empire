import math
import random

class RandGen:

    def __init__(self, seed):

        self.rnd = random.Random(seed)


class Ugen:

    def __init__(self, id):
        self.id = id 

MAIN_RANDOM = RandGen(0xba)
<<<<<<< HEAD
USER = Ugen(1)
=======
USER = Ugen(3)
>>>>>>> 55f9bbd2
INITIAL_ZOOM = 1
MIN_ZOOM = 1
MAX_ZOOM = 7
TILE_SIZE_2ISO = 15
TILE_SIZE_2D = 40
RANDOM_JITTER_FORCE = TILE_SIZE_2D / 20
COLLISION_THRESHOLD = TILE_SIZE_2D/ 6.2
ONE_SEC = 1000 # 1000 millisec
SCREEN_WIDTH = 1280
SCREEN_HEIGHT = 720
FULLSCREEN_WIDTH = 0
FULLSCREEN_HEIGHT = 0
MAP_CELLX = 120
MAP_CELLY = 120
REGION_DIVISION = 5

MINIMAP_WIDTH = 220
MINIMAP_HEIGHT = MINIMAP_WIDTH
#colors
FPS = 60

MEDIEVALSHARP = "MedievalSharp-Regular.ttf"



GOLD_COLOR = (255, 215, 0)
BROWN_TREE_COLOR = (139, 69, 19)
MINIMAP_COLOR = (53, 94, 59)

BLACK_COLOR = (0, 0, 0)
WHITE_COLOR = (255, 255, 255)
RED_COLOR = (255, 0, 0)
GREEN_COLOR = (0, 255, 0)
BLUE_COLOR = (0, 0, 255)
PURPLE_COLOR = (163, 44, 196)

ORANGE_COLOR = (255, 165, 0)
CYAN_COLOR = (0, 255, 255)
MAGENTA_COLOR = (255, 0, 255)
LIME_COLOR = (50, 205, 50)
PINK_COLOR = (255, 182, 193)
YELLOW_COLOR = (255, 255, 0)
NAVY_COLOR = (0, 0, 128)
MAROON_COLOR = (128, 0, 0)
OLIVE_COLOR = (128, 128, 0)
TEAL_COLOR = (0, 128, 128)
SILVER_COLOR = (192, 192, 192)
GRAY_COLOR = (128, 128, 128)
TURQUOISE_COLOR = (64, 224, 208)
INDIGO_COLOR = (75, 0, 130)
PEACH_COLOR = (255, 218, 185)
MINT_COLOR = (189, 252, 201)

TEAM_COLORS = {
    0: WHITE_COLOR,  # white is for no one (for all teams)
    1: BLUE_COLOR,
    2: RED_COLOR,
    3: GREEN_COLOR,
    4: PURPLE_COLOR,
    5: ORANGE_COLOR,
    6: CYAN_COLOR,
    7: MAGENTA_COLOR,
    8: LIME_COLOR,
    9: PINK_COLOR,
    10: YELLOW_COLOR,
    11: NAVY_COLOR,
    12: MAROON_COLOR,
    13: OLIVE_COLOR,
    14: TEAL_COLOR,
    15: SILVER_COLOR,
    16: GRAY_COLOR,
    17: TURQUOISE_COLOR,
    18: INDIGO_COLOR,
    19: PEACH_COLOR,
    20: MINT_COLOR
}

MUSIC = {
    "start":"Sounds/Menu.mp3",
    "normal":"Sounds/Normal.mp3",
    "battle":"Sounds/Battle.mp3",
    "end":"Sounds/Menu.mp3"
}

LEFT_CLICK = 1
RIGHT_CLICK = 3
#state

START = 0
PLAY = 1
PAUSE = 2
CREATE = 4
JOIN = 6
END = 3
CONFIG = 5

#ip

ALL_IP = {
    "172.20.10.1": [50003, "250 x 250", "Lean", 3],
    "172.20.10.2": [50003, "300 x 300", "Mean", 4],
    "172.20.10.3": [50003, "200 x 200", "Marines", 2],
    "172.20.10.4": [50004, "350 x 350", "Lean", 5],
    "172.20.10.5": [50004, "400 x 400", "Mean", 3],
    "172.20.10.6": [50004, "450 x 450", "Marines", 6],
    "172.20.10.7": [50005, "500 x 500", "Lean", 4],
    "172.20.10.8": [50005, "550 x 550", "Mean", 2],
    "172.20.10.9": [50005, "600 x 600", "Marines", 3],
    "172.20.10.10": [50006, "650 x 650", "Lean", 5],
    "172.20.10.11": [50006, "700 x 700", "Mean", 4],
    "172.20.10.12": [50006, "750 x 750", "Marines", 2],
    "172.20.10.13": [50007, "800 x 800", "Lean", 6],
    "172.20.10.14": [50007, "850 x 850", "Mean", 5],
    "172.20.10.15": [50007, "900 x 900", "Marines", 3]
}



SELECTED_IP = None

#map

MAP_NORMAL = 0
MAP_CENTERED = 1

#mode

LEAN = 0
MEAN = 1
MARINES = 2

ENTITIES = ["T","C","H","F","K","S","B","A","h","m","s","x","c","a","v"]

BUILDINGS = ["T","C","H","F","K","S","B","A"]

MILITARY_UNITS = ["h","m","s","x","c","a"]
UNITS = ["h","m","s","x","c","a","v"]

#smart way for generation
MODE_GENERATION = {
    LEAN:{
        "resources":{"gold":50, "wood":200, "food":50},
        "entities":{
            "T":1,
            "v":3
        }
    },

    MEAN:{
        "resources":{"gold":2000, "wood":2000, "food":2000},
        "entities":{
            "T":1,
            "v":3
        }
    },

    MARINES:{
        "resources":{"gold":20000, "wood":20000, "food":20000},
        "entities":{
            "T":3,
            "B":2,
            "S":2,
            "A":2,
            "v":15
        }
    }
}

#display
TERMINAL = 0
ISO2D = 1

UNIT_IDLE = 0
UNIT_WALKING = 1
UNIT_ATTACKING = 2
UNIT_DYING = 3
UNIT_TASK = 4

MAX_UNIT_POPULATION = 200

GROUP_IDLE = 0
GROUP_WALKING = 1
GROUP_ATTACKING = 2


TRAIN_NOT_AFFORDABLE = 0
TRAIN_BUSY = 1
TRAIN_NOT_ACTIVE = 2
TRAIN_NOT_FOUND_UNIT = 3
TRAIN_POPULATION_MAX_LIMIT = 4
TRAIN_SUCCESS = 5

BUILDING_INPROGRESS= 0
BUILDING_ACTIVE = 1
BUILDING_DYING = 2
BUILDING_POPULATION_MAX_LIMIT = 3
BUILDING_SUCCESS = 4

TREE_CAPACITY = 100
GOLD_CAPACITY = 800
FARM_CAPACITY = 300

CAMP_MAX_HP = 200
FARM_MAX_HP = 100
HOUSE_MAX_HP = 100
KEEP_MAX_HP = 800
STABLE_MAX_HP = 500
TOWNCENTER_MAX_HP= 1000
ARCHERYRANGE_MAX_HP = 500
BARRACKS_MAX_HP = 500

ARCHER_MAX_HP= 30
HOSREMAN_MAX_HP = 45
SOWRDMAN_MAX_HP = 40
VILLAGER_MAX_HP = 25

BARBOX_WIDTH = 10
BARBOX_HEIGHT = 5
from pvector2 import *
from ImageProcessingDisplay.imagemethods import *


UNIT_ANGLE_MAPPING = {
    0*math.pi/8:6,
    1*math.pi/8:5,
    2*math.pi/8:4,
    3*math.pi/8:3,
    4*math.pi/8:2,
    5*math.pi/8:1,
    6*math.pi/8:0,
    7*math.pi/8:15,
    8*math.pi/8:14,
    9*math.pi/8:13,
    10*math.pi/8:12,
    11*math.pi/8:11,
    12*math.pi/8:10,
    13*math.pi/8:9,
    14*math.pi/8:8,
    15*math.pi/8:7
}

PROJECTILE_ANGLE_MAPPING ={
    0*math.pi/8:6,
    1*math.pi/8:5,
    2*math.pi/8:4,
    3*math.pi/8:3,
    4*math.pi/8:2,
    5*math.pi/8:1,
    6*math.pi/8:0,
    7*math.pi/8:15,
    8*math.pi/8:14,
    9*math.pi/8:13,
    10*math.pi/8:12,
    11*math.pi/8:11,
    12*math.pi/8:10,
    13*math.pi/8:9,
    14*math.pi/8:8,
    15*math.pi/8:7
}
DICT_RPR = {
    'wood':"Wood",
    'gold':"Gold",
    'food':"Food",
    'v':"Villager",
    's':"Swordsman",
    'h':"Horseman",
    'a':"Archer",
    'am':"AxeMan",
    'ca':"CavalryArcher",
    'sm':"SpearMan",
    'T':"TownCenter",
    'H':"House",
    'C':"Camp",
    'F':"Farm",
    'B':"Barracks",
    'S':"Stable",
    'A':"ArcheryRange",
    'K':"Keep"
    }
def MAP_ANGLE_INDEX(angle, angle_map):
    animation_index =0
    shortest_distance = 10 # big enoug so difference between two angle will never be that big

    for angle_key in angle_map.keys():
        current_distance = abs(angle - angle_key)
        if current_distance <= shortest_distance:
            shortest_distance = current_distance
            animation_index = angle_map.get(angle_key)

    return animation_index


pygame.init()

screen = pygame.display.set_mode((SCREEN_WIDTH, SCREEN_HEIGHT), pygame.HWSURFACE | pygame.DOUBLEBUF | pygame.RESIZABLE)
pygame.display.set_caption("AOE2")


"""  DONT DELETE THIS SECTION !!!, WE MAY USE IT LATER
GRASS= load_sprite("Sprites/grass.webp")
g =resize_sprite(GRASS, camera.img_scale*50)
g_w, g_h = g.get_size()

# Convert 2D grid coordinates to isometric coordinates
def convert_iso(x, y):
    iso_x = (y - x) * (TILE_SIZE_2ISO*50) + 6 * g_w//2
    iso_y = ((y + x)/2) * (TILE_SIZE_2ISO*50) + g_h//2
    return iso_x, iso_y

# Adjust region surface size to accommodate isometric layout
region_surface_width = 6 * g_w
region_surface_height = 6 * g_h
region_surface = pygame.Surface((region_surface_width, region_surface_height), pygame.SRCALPHA)

# Fill the region surface with GRASS tiles
for y in range(5):
    for x in range(5):
        iso_x, iso_y = convert_iso(x, y)
        # Adjust for center alignment on the region surface
        region_surface.blit(g, (iso_x - g_w // 2, iso_y - g_h // 2))
region_surface = resize_sprite(region_surface, 1/(camera.img_scale*50))
# Save the surface as an image
pygame.image.save(region_surface, "region.png")
"""
GRASS = load_sprite("Sprites/region.webp")

ARCHERYRANGE_ARRAY_3D= state_load_sprite_sheet("Sprites/Building/archeryrange")
BARRACKS_ARRAY_3D = state_load_sprite_sheet("Sprites/Building/barracks")
CAMP_ARRAY_3D = state_load_sprite_sheet("Sprites/Building/camp")
KEEP_ARRAY_3D = state_load_sprite_sheet("Sprites/Building/keep")
STABLE_ARRAY_3D = state_load_sprite_sheet("Sprites/Building/stable")
HOUSES_ARRAY_3D = state_load_sprite_sheet("Sprites/Building/house")
TOWNCENTER_ARRAY_3D = state_load_sprite_sheet("Sprites/Building/towncenter")
FARM_ARRAY_3D = state_load_sprite_sheet("Sprites/Building/farm")

GOLD_ARRAY_1D = load_single_sprites("Sprites/Resources/gold.webp",7)
TREES_ARRAY_1D = load_single_sprites("Sprites/Resources/trees.webp",42)



HORSEMAN_ARRAY_3D = state_load_sprite_sheet("Sprites/Unit/horseman")
ARCHER_ARRAY_3D = state_load_sprite_sheet("Sprites/Unit/archer")
SWORDMAN_ARRAY_3D = state_load_sprite_sheet("Sprites/Unit/swordman")
VILLAGER_ARRAY_3D = state_load_sprite_sheet("Sprites/Unit/villager")
CAVARLYARCHER_ARRAY_3D = state_load_sprite_sheet("Sprites/Unit/cavarlyarcher")
AXEMAN_ARRAY_3D = state_load_sprite_sheet("Sprites/Unit/axeman")
SPEARMAN_ARRAY_3D = state_load_sprite_sheet("Sprites/Unit/spearman")

ARROW_ARRAY_2D = load_sprite_sheet("Sprites/Projectile/arrow.webp",32, 11, skip_row = 2, limit_col = 1)
FIREARROW_ARRAY_2D = load_sprite_sheet("Sprites/Projectile/fire_arrow.webp",32, 11, skip_row = 2, limit_col = 1)
SPEAR_ARRAY_2D = load_sprite_sheet("Sprites/Projectile/spear.webp",32, 10, skip_row = 2, limit_col = 1)
FIRESPEAR_ARRAY_2D = load_sprite_sheet("Sprites/Projectile/fire_spear.webp",32, 10, skip_row = 2, limit_col = 1)


SPRITES = {
    'g': GRASS,
    'A': ARCHERYRANGE_ARRAY_3D,
    'B': BARRACKS_ARRAY_3D,
    'C': CAMP_ARRAY_3D,
    'K': KEEP_ARRAY_3D,
    'T': TOWNCENTER_ARRAY_3D,
    'F': FARM_ARRAY_3D,
    'G': GOLD_ARRAY_1D,
    'W': TREES_ARRAY_1D,
    'S': STABLE_ARRAY_3D,
    'H': HOUSES_ARRAY_3D,
    'h': HORSEMAN_ARRAY_3D,
    'a': ARCHER_ARRAY_3D,
    's': SWORDMAN_ARRAY_3D,
    'v': VILLAGER_ARRAY_3D,
    'c': CAVARLYARCHER_ARRAY_3D,
    'm':SPEARMAN_ARRAY_3D,
    'x':AXEMAN_ARRAY_3D,

    'pa': ARROW_ARRAY_2D,
    'fpa': FIREARROW_ARRAY_2D,
    'ps': SPEAR_ARRAY_2D,
    'fps': FIRESPEAR_ARRAY_2D
}

UNIT_SATES = {
    "dying": UNIT_DYING
}
BUILDING_STATES = {
    "dying": BUILDING_DYING
}

STATES = {
    'A': BUILDING_STATES,
    'B': BUILDING_STATES,
    'C': BUILDING_STATES,
    'K': BUILDING_STATES,
    'T': BUILDING_STATES,
    'F': BUILDING_STATES,
    'S': BUILDING_STATES,
    'H': BUILDING_STATES,
    'h': UNIT_SATES,
    'a': UNIT_SATES,
    's': UNIT_SATES,
    'v': UNIT_SATES,
    'c': UNIT_SATES,
    'm': UNIT_SATES,
    'x':UNIT_SATES
}

WATER_MARK_SKIP = {
    "A":[(2,0,11), (2,0,16)], # the first number is the numgber of the state, 0 number of row and 11 of the line that contains watermarks
    "B":[(2,0,20), (2,0,18)],
    "C":[(2,0,20), (2,0,17)],
    "H":[(2,0,7), (2,2,17)],
    "K":[(2,0,4), (2,0,16)],
    "S":[(2,0,20), (2,0,18)],
    "T":[(2,0,4), (2,0,16)]
}
META_SPRITES_CACHE ={}
JSON_MAPPING = {}

def META_SPRITES_CACHE_HANDLE(zoom_level, list_keys, camera): # returns image to display

    global META_SPRITES_CACHE

    current_dict = META_SPRITES_CACHE.get(zoom_level, None)

    if (current_dict == None):
        META_SPRITES_CACHE[zoom_level] = {}
        current_dict = META_SPRITES_CACHE.get(zoom_level, None)

    parallele_dict = SPRITES

    keys_len = len(list_keys)

    for key in range(keys_len):
        parallele_dict = parallele_dict.get(list_keys[key], None)
        tmp_dict = current_dict.get(list_keys[key], None)

        if (tmp_dict != None):
            current_dict = tmp_dict
            continue

        if (key < keys_len - 1):
            current_dict[list_keys[key]] = {}
            current_dict = current_dict.get(list_keys[key], None)
        else:
            current_dict[list_keys[key]] = resize(parallele_dict, zoom_level * camera.img_scale)
            current_dict = current_dict.get(list_keys[key], None)

    return current_dict

def convert_seconds(gseconds):
    seconds = math.ceil(gseconds)

    hours = seconds // 3600
    minutes = (seconds % 3600) // 60
    secs = seconds % 60

    result = []
    if hours > 0:
        result.append(f"{hours}h")
    if minutes > 0:
        result.append(f"{minutes}min")
    if secs > 0 or not result:
        result.append(f"{secs}s")

    return " ".join(result)

CURSOR_IMG = pygame.image.load("Sprites/cursor.png").convert_alpha()
#MINIMAP_IMG = pygame.image.load("Sprites/minimap_cus.png").convert_alpha()
MINIMAP_IMG = pygame.image.load("Sprites/map-panel-removebg-preview.png").convert_alpha()
START_IMG = pygame.image.load("Icons/loading_slash_sml.webp").convert_alpha()

MINIMAP_IMG = adjust_sprite(MINIMAP_IMG, MINIMAP_WIDTH*(2 + 0.7), MINIMAP_HEIGHT/2 *(2 + 0.36))

#Resources
GOLD_ICON = pygame.image.load("Icons/Resources/Aoe2de_gold.png").convert_alpha()
WOOD_ICON = pygame.image.load("Icons/Resources/Aoe2de_wood.png").convert_alpha()
FOOD_ICON = pygame.image.load("Icons/Resources/Aoe2de_food.png").convert_alpha()
#FOOD_ICON = adjust_sprite(FOOD_ICON, , )

#Bulding
ARCHERY_RANGE_ICON = pygame.image.load("Icons/Building/Archery_range_aoe2DE.png").convert_alpha()
BARRACKS_ICON = pygame.image.load("Icons/Building/Barracks_aoe2DE.png").convert_alpha()
FARM_ICON = pygame.image.load("Icons/Building/FarmDE.png").convert_alpha()
HOUSE_ICON = pygame.image.load("Icons/Building/House_aoe2DE.png").convert_alpha()
KEEP_ICON = pygame.image.load("Icons/Building/Keep_icon_AoE2DE.png").convert_alpha()
CAMP_ICON = pygame.image.load("Icons/Building/Lumber_camp_aoe2de.png").convert_alpha()
STABLE_ICON = pygame.image.load("Icons/Building/Stable_aoe2DE.png").convert_alpha()
TOWNCENTER_ICON = pygame.image.load("Icons/Building/Towncenter_aoe2DE.png").convert_alpha()

#Unit
ARCHER_ICON = pygame.image.load("Icons/Unit/Archer_aoe2DE.png").convert_alpha()
HORSEMAN_ICON = pygame.image.load("Icons/Unit/Knight_aoe2DE.png").convert_alpha()
SWORDSMAN_ICON = pygame.image.load("Icons/Unit/Longswordsman_aoe2DE.png").convert_alpha()
VILLAGER_ICON = pygame.image.load("Icons/Unit/MaleVillDE.png").convert_alpha()
CAVARLYARCHER_ICON = pygame.image.load("Icons/Unit/Cavalryarcher_aoe2DE.png").convert_alpha()
SPEARMAN_ICON = pygame.image.load("Icons/Unit/Spearman_aoe2DE.png").convert_alpha()
AXEMAN_ICON = pygame.image.load("Icons/Unit/Axeman_aoe2DE.png").convert_alpha()

ICONS = {
    "Gi":GOLD_ICON,
    "Wi":WOOD_ICON,
    "Mi":FOOD_ICON,
    "Ai":ARCHERY_RANGE_ICON,
    "Bi":BARRACKS_ICON,
    "Fi":FARM_ICON,
    "Hi":HOUSE_ICON,
    "Ki":KEEP_ICON,
    "Ci":CAMP_ICON,
    "Si":STABLE_ICON,
    "Ti":TOWNCENTER_ICON,
    "ai":ARCHER_ICON,
    "hi":HORSEMAN_ICON,
    "si":SWORDSMAN_ICON,
    "vi":VILLAGER_ICON,
    "ci":CAVARLYARCHER_ICON,
    "mi":SPEARMAN_ICON,
    "xi":AXEMAN_ICON
}

ICONS_HTML = {
    "goldi":"Icons/Resources/Aoe2de_gold.png",
    "woodi":"Icons/Resources/Aoe2de_wood.png",
    "foodi":"Icons/Resources/Aoe2de_food.png",
    "Ai":"Icons/Building/Archery_range_aoe2DE.png",
    "Bi":"Icons/Building/Barracks_aoe2DE.png",
    "Fi":"Icons/Building/FarmDE.png",
    "Hi":"Icons/Building/House_aoe2DE.png",
    "Ki":"Icons/Building/Keep_icon_AoE2DE.png",
    "Ci":"Icons/Building/Lumber_camp_aoe2de.png",
    "Si":"Icons/Building/Stable_aoe2DE.png",
    "Ti":"Icons/Building/Towncenter_aoe2DE.png",
    "ai":"Icons/Unit/Archer_aoe2DE.png",
    "hi":"Icons/Unit/Knight_aoe2DE.png",
    "si":"Icons/Unit/Longswordsman_aoe2DE.png",
    "vi":"Icons/Unit/MaleVillDE.png",
    "ci":"Icons/Unit/Cavalryarcher_aoe2DE.png",
    "mi":"Icons/Unit/Spearman_aoe2DE.png",
    "xi":"Icons/Unit/Axeman_aoe2DE.png"
}

ICON_WIDTH, ICON_HEIGHT =  3*TILE_SIZE_2ISO, 3*TILE_SIZE_2ISO

for key in ICONS:
    ICONS[key] = adjust_sprite(ICONS[key], ICON_WIDTH, ICON_HEIGHT)




SPRITES = SPRITES | ICONS

ENTITIES = ["T","C","H","F","K","S","B","A","h","m","s","x","c","a","v"]
BUILDINGS = ["T","C","H","F","K","S","B","A"]
MILITARY_UNITS = ["h","m","s","x","c","a"]
UNITS = ["h","m","s","x","c","a","v"]<|MERGE_RESOLUTION|>--- conflicted
+++ resolved
@@ -14,11 +14,8 @@
         self.id = id 
 
 MAIN_RANDOM = RandGen(0xba)
-<<<<<<< HEAD
 USER = Ugen(1)
-=======
-USER = Ugen(3)
->>>>>>> 55f9bbd2
+
 INITIAL_ZOOM = 1
 MIN_ZOOM = 1
 MAX_ZOOM = 7
