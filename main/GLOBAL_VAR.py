--- conflicted
+++ resolved
@@ -7,22 +7,14 @@
 
         self.rnd = random.Random(seed)
 
-<<<<<<< HEAD
-class UserGen:
-=======
+
 class Ugen:
->>>>>>> 2f983055
 
     def __init__(self, id):
         self.id = id 
 
 MAIN_RANDOM = RandGen(0xba)
-<<<<<<< HEAD
-user_n = 2
-USER = UserGen(user_n)
-=======
 USER = Ugen(1)
->>>>>>> 2f983055
 INITIAL_ZOOM = 1
 MIN_ZOOM = 1
 MAX_ZOOM = 7
